import Cookies from "js-cookie";
import React, { useEffect, useState } from "react";
import {
  Users,
  Clock,
  Phone,
  Tag,
  Car as IdCard, // ⚠️ using IdCard
  ChevronDown,
  ChevronUp,
} from "lucide-react";
import {
  collection,
  onSnapshot,
  query,
  where,
  orderBy,
} from "firebase/firestore";
import { db } from "../../firebase";
import { VitalsAssessment } from "../vitals/VitalsAssessment";
import { DoctorModule } from "../doctor/DoctorModule"; // Import DoctorModule
import { Patient } from "../../types";

const getStatusColor = (status: Patient["status"]) => {
  switch (status) {
    case "Waiting":
      return "bg-yellow-100 text-yellow-800 border-yellow-200";
    case "In Progress":
      return "bg-blue-100 text-blue-800 border-blue-200";
    case "Completed":
      return "bg-green-100 text-green-800 border-green-200";
    default:
      return "bg-gray-100 text-gray-800 border-gray-200";
  }
};

const PatientQueue: React.FC = () => {
  const [patients, setPatients] = useState<Patient[]>([]);
  // State to manage the open patient ID for the accordion
  const [openPatientId, setOpenPatientId] = useState<string | null>(null);
  const [showVitals, setShowVitals] = useState(false);
  const [vitalsPatient, setVitalsPatient] = useState<Patient | null>(null);
  const [showDoctor, setShowDoctor] = useState(false);
  const [doctorPatient, setDoctorPatient] = useState<Patient | null>(null);
  // 👤 Get user role from cookie

  const name = Cookies.get("userName");
  const storedRole = Cookies.get("userRole");
  const currentUserRole =
    storedRole === "doctor"
      ? "Doctor"
      : storedRole === "staff-nurse"
      ? "Nurse"
      : storedRole === "receptionist"
      ? "Receptionist"
      : "";

<<<<<<< HEAD
      let patientsQuery=null;
=======
>>>>>>> 64b690fb
  // 🔥 Fetch patients from Firestore
  useEffect(() => {
    if(storedRole==="doctor")
    {
   patientsQuery = query(
      collection(db, "patients"),
      where("patientType", "==", "OPD") //,
      // where("doctorAssigned","==",name)
    );
    }else{
     patientsQuery = query(
      collection(db, "patients"),
      where("patientType", "==", "OPD")
     
      
    );
  }

    const unsubscribe = onSnapshot(patientsQuery, (snapshot) => {
      const data = snapshot.docs.map(
        (doc) =>
          ({
            id: doc.id,
            ...doc.data(),
          } as Patient)
      );
      setPatients(data);
    });

    return () => unsubscribe();
  }, []);

  // Handle vitals button click
  const handleVitalsClick = (patient: Patient, e: React.MouseEvent) => {
    e.stopPropagation();
    setVitalsPatient(patient);
    setShowVitals(true);
  };

  // Handle doctor button click
  const handleDoctorClick = (patient: Patient, e: React.MouseEvent) => {
    e.stopPropagation();
    setDoctorPatient(patient);
    setShowDoctor(true);
  };

  // Handle back from vitals
  const handleBackFromVitals = () => {
    setShowVitals(false);
    setVitalsPatient(null);
  };

  // Handle back from doctor module
  const handleBackFromDoctor = () => {
    setShowDoctor(false);
    setDoctorPatient(null);
  };

  // ✅ Patient Card Component with Accordion
  const PatientCard: React.FC<{
    patient: Patient;
    displayId: string; // Accepts the generated displayId
    isOpen: boolean;
    onToggle: () => void;
  }> = ({ patient, displayId, isOpen, onToggle }) => (
    <div
      className={`bg-white rounded-xl border p-4 hover:shadow-md transition-all cursor-pointer ${
        isOpen ? "ring-2 ring-[#012e58]" : "border-gray-200"
      }`}
      onClick={onToggle}
    >
      {/* --- First Line: 6-Column Layout --- */}
      <div className="flex justify-between gap-6 text-sm items-center">
        {/* Patient Name and Details */}
        <div className="col-span-2 rounded-none flex items-center space-x-3">
          <div className="w-10 h-10 bg-[#e0f7fa] rounded-full flex items-center justify-center">
            <span className="text-[#012e58] font-medium text-sm">
              {patient.fullName
                ?.split(" ")
                .map((n) => n[0])
                .join("")}
            </span>
          </div>
          <div>
            <h3 className="font-semibold text-[#0B2D4D]">{patient.fullName}</h3>
            {/* UPDATED: Display formatted patient ID */}
            <p className="text-xs text-[#1a4b7a]">
              {patient.gender}, {patient.age} years • Patient ID: {displayId}
            </p>
          </div>
        </div>

        {/* Doctor Assigned */}
        <div className="flex flex-col">
          <span className="text-xs font-medium text-gray-500">Doctor</span>
          <span className="text-sm text-[#1a4b7a] font-medium">
            Dr. {patient.doctorAssigned || "Not Assigned"}
          </span>
        </div>

        {/* Waiting Time */}
        <div className="flex flex-col">
          <span className="text-xs font-medium text-gray-500">Wait Time</span>
          <div className="flex items-center space-x-1">
            <Clock className="w-4 h-4 text-gray-400" />
            <span className="text-sm text-[#1a4b7a] font-medium">
              {patient.waitTime || 0} min
            </span>
          </div>
        </div>

        <div className="flex justify-between items-center mb-2">
          <span
            className={`px-2 py-1 text-xs font-medium rounded-full border ${getStatusColor(
              patient.status
            )}`}
          >
            {patient.status || "Waiting"}
          </span>
        </div>
        <div className="flex items-center space-x-5">
          {isOpen ? (
            <ChevronUp className="w-5 h-5 text-gray-500" />
          ) : (
            <ChevronDown className="w-5 h-5 text-gray-500" />
          )}
        </div>
      </div>

      {/* --- Detailed Info (Accordion Content) with Transition --- */}
      <div
        className={`grid grid-cols-3 justify-a gap-4 text-sm overflow-hidden transition-all duration-300 ease-in-out ${
          isOpen
            ? "max-h-96 opacity-100 pt-4 mt-3 border-t border-gray-200"
            : "max-h-0 opacity-0"
        }`}
      >
        <div className="flex items-center space-x-2">
          <Phone className="w-4 h-4 text-gray-400" />
          <span className="text-[#1a4b7a]">{patient.contactNumber}</span>
        </div>
        <div className="flex items-center space-x-2">
          <Tag className="w-4 h-4 text-gray-400" />
          <span className="text-[#1a4b7a]">{patient.visitType}</span>
        </div>
        <div className="flex items-center space-x-2">
          <IdCard className="w-4 h-4 text-gray-400" />
          <span
            className={`text-xs px-2 py-1 rounded ${
              patient.abhaId
                ? "bg-green-100 text-green-700"
                : "bg-gray-100 text-gray-600"
            }`}
          >
            {patient.abhaId ? "ABHA Linked" : "No ABHA"}
          </span>
        </div>

        <div className="">
          <span className="font-medium text-[#0B2D4D]">
            Chronic Conditions:
          </span>
          <div className="flex flex-wrap gap-1 mt-1">
            {patient.chronicConditions?.map((condition, index) => (
              <span
                key={index}
                className="px-2 py-1 bg-orange-100 text-orange-700 text-xs rounded-full"
              >
                {condition}
              </span>
            ))}
          </div>
        </div>
        {/* ✅ Action Buttons */}
        <div
          className={`flex gap-2 transition-all duration-300 ease-in-out ${
            isOpen ? "mt-3 pt-3 opacity-100" : "max-h-0 opacity-0"
          }`}
        >
          {(currentUserRole === "Nurse" ||
            currentUserRole === "Receptionist") && (
            <button
              onClick={(e) => handleVitalsClick(patient, e)}
              className="flex-1 px-3 py-1 text-sm bg-orange-100 text-orange-700 rounded-lg hover:bg-orange-200"
            >
              Vitals
            </button>
          )}

          {currentUserRole === "Doctor" && (
            <button
              onClick={(e) => handleDoctorClick(patient, e)}
              className="flex-1 px-3 py-1 text-sm bg-[#e0f7fa] text-[#012e58] rounded-lg hover:bg-[#b3e5fc]"
            >
              Start Consultation
            </button>
          )}
        </div>
      </div>
    </div>
  );

  // ✅ If Vitals page selected, show it directly with patient data
  if (showVitals) {
    return (
      <VitalsAssessment
        selectedPatient={vitalsPatient}
        onBack={handleBackFromVitals}
      />
    );
  }

  // ✅ If Doctor module selected, show it directly with patient data
  if (showDoctor) {
    return (
      <DoctorModule
        selectedPatient={doctorPatient}
        onBack={handleBackFromDoctor}
      />
    );
  }

  return (
    <div className="p-6 bg-[#F8F9FA] min-h-screen">
      <div className="flex items-center justify-between mb-6">
        <div className="flex items-center space-x-3">
          <Users className="w-8 h-8 text-[#012e58]" />
          <div>
            <h1 className="text-3xl font-bold text-[#0B2D4D]">Pre-OPD Queue</h1>
            <p className="text-[#1a4b7a]">
              Manage patient queue and appointments
            </p>
          </div>
        </div>
        <div className="flex items-center space-x-4">
          <div className="text-right">
            <p className="text-sm text-[#1a4b7a]">Patients in OPD Queue</p>
            <p className="text-2xl font-bold text-[#012e58]">
              {patients.filter((p) => p.patientType === "OPD").length}
            </p>
          </div>
        </div>
      </div>

      <div className="grid grid-cols-1 gap-6">
        {/* ✅ Only OPD patients */}
        <div className="space-y-4">
          {patients
            .filter((patient) => patient.patientType === "OPD")
            .map((patient) => {
              let displayId = "PT00000000"; // Fallback ID

              // Cast to 'any' to access the .toDate() method if it exists
              const createdAtTimestamp = patient.createdAt as any;

              // Check if createdAt is a Firestore Timestamp object with a .toDate() method
              if (
                createdAtTimestamp &&
                typeof createdAtTimestamp.toDate === "function"
              ) {
                const creationDate = createdAtTimestamp.toDate(); // Convert to a JS Date object

                const year = creationDate.getFullYear().toString().slice(-2); // YY
                const month = (creationDate.getMonth() + 1)
                  .toString()
                  .padStart(2, "0"); // MM
                const day = creationDate.getDate().toString().padStart(2, "0"); // DD
                const hours = creationDate
                  .getHours()
                  .toString()
                  .padStart(2, "0"); // HH
                const minutes = creationDate
                  .getMinutes()
                  .toString()
                  .padStart(2, "0"); // MIN
                displayId = `PT${year}${month}${day}${hours}${minutes}`;
              }
              // Fallback for cases where it might be a string
              else if (patient.createdAt) {
                const creationDate = new Date(patient.createdAt);
                if (!isNaN(creationDate.getTime())) {
                  const year = creationDate.getFullYear().toString().slice(-2); // YY
                  const month = (creationDate.getMonth() + 1)
                    .toString()
                    .padStart(2, "0"); // MM
                  const day = creationDate
                    .getDate()
                    .toString()
                    .padStart(2, "0"); // DD
                  const hours = creationDate
                    .getHours()
                    .toString()
                    .padStart(2, "0"); // HH
                  const minutes = creationDate
                    .getMinutes()
                    .toString()
                    .padStart(2, "0"); // MIN
                  displayId = `PT${year}${month}${day}${hours}${minutes}`;
                }
              }

              return (
                <PatientCard
                  key={patient.id}
                  patient={patient}
                  displayId={displayId} // Pass the newly generated ID
                  isOpen={openPatientId === patient.id}
                  onToggle={() =>
                    setOpenPatientId(
                      openPatientId === patient.id ? null : patient.id
                    )
                  }
                />
              );
            })}
        </div>
      </div>
    </div>
  );
};

export default PatientQueue;<|MERGE_RESOLUTION|>--- conflicted
+++ resolved
@@ -1,383 +1,746 @@
 import Cookies from "js-cookie";
+
 import React, { useEffect, useState } from "react";
+
 import {
-  Users,
-  Clock,
-  Phone,
-  Tag,
-  Car as IdCard, // ⚠️ using IdCard
-  ChevronDown,
-  ChevronUp,
+
+  Users,
+
+  Clock,
+
+  Phone,
+
+  Tag,
+
+  Car as IdCard, // ⚠️ using IdCard
+
+  ChevronDown,
+
+  ChevronUp,
+
 } from "lucide-react";
-import {
-  collection,
-  onSnapshot,
-  query,
-  where,
-  orderBy,
-} from "firebase/firestore";
+
+import { collection, onSnapshot, query, where, orderBy } from "firebase/firestore";
+
 import { db } from "../../firebase";
+
 import { VitalsAssessment } from "../vitals/VitalsAssessment";
+
 import { DoctorModule } from "../doctor/DoctorModule"; // Import DoctorModule
+
 import { Patient } from "../../types";
 
+
+
 const getStatusColor = (status: Patient["status"]) => {
-  switch (status) {
-    case "Waiting":
-      return "bg-yellow-100 text-yellow-800 border-yellow-200";
-    case "In Progress":
-      return "bg-blue-100 text-blue-800 border-blue-200";
-    case "Completed":
-      return "bg-green-100 text-green-800 border-green-200";
-    default:
-      return "bg-gray-100 text-gray-800 border-gray-200";
-  }
+
+  switch (status) {
+
+    case "Waiting":
+
+      return "bg-yellow-100 text-yellow-800 border-yellow-200";
+
+    case "In Progress":
+
+      return "bg-blue-100 text-blue-800 border-blue-200";
+
+    case "Completed":
+
+      return "bg-green-100 text-green-800 border-green-200";
+
+    default:
+
+      return "bg-gray-100 text-gray-800 border-gray-200";
+
+  }
+
 };
 
+
+
 const PatientQueue: React.FC = () => {
-  const [patients, setPatients] = useState<Patient[]>([]);
-  // State to manage the open patient ID for the accordion
-  const [openPatientId, setOpenPatientId] = useState<string | null>(null);
-  const [showVitals, setShowVitals] = useState(false);
-  const [vitalsPatient, setVitalsPatient] = useState<Patient | null>(null);
-  const [showDoctor, setShowDoctor] = useState(false);
-  const [doctorPatient, setDoctorPatient] = useState<Patient | null>(null);
-  // 👤 Get user role from cookie
-
-  const name = Cookies.get("userName");
-  const storedRole = Cookies.get("userRole");
-  const currentUserRole =
-    storedRole === "doctor"
-      ? "Doctor"
-      : storedRole === "staff-nurse"
-      ? "Nurse"
-      : storedRole === "receptionist"
-      ? "Receptionist"
-      : "";
-
-<<<<<<< HEAD
-      let patientsQuery=null;
-=======
->>>>>>> 64b690fb
-  // 🔥 Fetch patients from Firestore
-  useEffect(() => {
-    if(storedRole==="doctor")
-    {
-   patientsQuery = query(
-      collection(db, "patients"),
-      where("patientType", "==", "OPD") //,
-      // where("doctorAssigned","==",name)
-    );
-    }else{
-     patientsQuery = query(
-      collection(db, "patients"),
-      where("patientType", "==", "OPD")
-     
-      
-    );
-  }
-
-    const unsubscribe = onSnapshot(patientsQuery, (snapshot) => {
-      const data = snapshot.docs.map(
-        (doc) =>
-          ({
-            id: doc.id,
-            ...doc.data(),
-          } as Patient)
-      );
-      setPatients(data);
-    });
-
-    return () => unsubscribe();
-  }, []);
-
-  // Handle vitals button click
-  const handleVitalsClick = (patient: Patient, e: React.MouseEvent) => {
-    e.stopPropagation();
-    setVitalsPatient(patient);
-    setShowVitals(true);
-  };
-
-  // Handle doctor button click
-  const handleDoctorClick = (patient: Patient, e: React.MouseEvent) => {
-    e.stopPropagation();
-    setDoctorPatient(patient);
-    setShowDoctor(true);
-  };
-
-  // Handle back from vitals
-  const handleBackFromVitals = () => {
-    setShowVitals(false);
-    setVitalsPatient(null);
-  };
-
-  // Handle back from doctor module
-  const handleBackFromDoctor = () => {
-    setShowDoctor(false);
-    setDoctorPatient(null);
-  };
-
-  // ✅ Patient Card Component with Accordion
-  const PatientCard: React.FC<{
-    patient: Patient;
-    displayId: string; // Accepts the generated displayId
-    isOpen: boolean;
-    onToggle: () => void;
-  }> = ({ patient, displayId, isOpen, onToggle }) => (
-    <div
-      className={`bg-white rounded-xl border p-4 hover:shadow-md transition-all cursor-pointer ${
-        isOpen ? "ring-2 ring-[#012e58]" : "border-gray-200"
-      }`}
-      onClick={onToggle}
-    >
-      {/* --- First Line: 6-Column Layout --- */}
-      <div className="flex justify-between gap-6 text-sm items-center">
-        {/* Patient Name and Details */}
-        <div className="col-span-2 rounded-none flex items-center space-x-3">
-          <div className="w-10 h-10 bg-[#e0f7fa] rounded-full flex items-center justify-center">
-            <span className="text-[#012e58] font-medium text-sm">
-              {patient.fullName
-                ?.split(" ")
-                .map((n) => n[0])
-                .join("")}
-            </span>
-          </div>
-          <div>
-            <h3 className="font-semibold text-[#0B2D4D]">{patient.fullName}</h3>
-            {/* UPDATED: Display formatted patient ID */}
-            <p className="text-xs text-[#1a4b7a]">
-              {patient.gender}, {patient.age} years • Patient ID: {displayId}
-            </p>
-          </div>
-        </div>
-
-        {/* Doctor Assigned */}
-        <div className="flex flex-col">
-          <span className="text-xs font-medium text-gray-500">Doctor</span>
-          <span className="text-sm text-[#1a4b7a] font-medium">
-            Dr. {patient.doctorAssigned || "Not Assigned"}
-          </span>
-        </div>
-
-        {/* Waiting Time */}
-        <div className="flex flex-col">
-          <span className="text-xs font-medium text-gray-500">Wait Time</span>
-          <div className="flex items-center space-x-1">
-            <Clock className="w-4 h-4 text-gray-400" />
-            <span className="text-sm text-[#1a4b7a] font-medium">
-              {patient.waitTime || 0} min
-            </span>
-          </div>
-        </div>
-
-        <div className="flex justify-between items-center mb-2">
-          <span
-            className={`px-2 py-1 text-xs font-medium rounded-full border ${getStatusColor(
-              patient.status
-            )}`}
-          >
-            {patient.status || "Waiting"}
-          </span>
-        </div>
-        <div className="flex items-center space-x-5">
-          {isOpen ? (
-            <ChevronUp className="w-5 h-5 text-gray-500" />
-          ) : (
-            <ChevronDown className="w-5 h-5 text-gray-500" />
-          )}
-        </div>
-      </div>
-
-      {/* --- Detailed Info (Accordion Content) with Transition --- */}
-      <div
-        className={`grid grid-cols-3 justify-a gap-4 text-sm overflow-hidden transition-all duration-300 ease-in-out ${
-          isOpen
-            ? "max-h-96 opacity-100 pt-4 mt-3 border-t border-gray-200"
-            : "max-h-0 opacity-0"
-        }`}
-      >
-        <div className="flex items-center space-x-2">
-          <Phone className="w-4 h-4 text-gray-400" />
-          <span className="text-[#1a4b7a]">{patient.contactNumber}</span>
-        </div>
-        <div className="flex items-center space-x-2">
-          <Tag className="w-4 h-4 text-gray-400" />
-          <span className="text-[#1a4b7a]">{patient.visitType}</span>
-        </div>
-        <div className="flex items-center space-x-2">
-          <IdCard className="w-4 h-4 text-gray-400" />
-          <span
-            className={`text-xs px-2 py-1 rounded ${
-              patient.abhaId
-                ? "bg-green-100 text-green-700"
-                : "bg-gray-100 text-gray-600"
-            }`}
-          >
-            {patient.abhaId ? "ABHA Linked" : "No ABHA"}
-          </span>
-        </div>
-
-        <div className="">
-          <span className="font-medium text-[#0B2D4D]">
-            Chronic Conditions:
-          </span>
-          <div className="flex flex-wrap gap-1 mt-1">
-            {patient.chronicConditions?.map((condition, index) => (
-              <span
-                key={index}
-                className="px-2 py-1 bg-orange-100 text-orange-700 text-xs rounded-full"
-              >
-                {condition}
-              </span>
-            ))}
-          </div>
-        </div>
-        {/* ✅ Action Buttons */}
-        <div
-          className={`flex gap-2 transition-all duration-300 ease-in-out ${
-            isOpen ? "mt-3 pt-3 opacity-100" : "max-h-0 opacity-0"
-          }`}
-        >
-          {(currentUserRole === "Nurse" ||
-            currentUserRole === "Receptionist") && (
-            <button
-              onClick={(e) => handleVitalsClick(patient, e)}
-              className="flex-1 px-3 py-1 text-sm bg-orange-100 text-orange-700 rounded-lg hover:bg-orange-200"
-            >
-              Vitals
-            </button>
-          )}
-
-          {currentUserRole === "Doctor" && (
-            <button
-              onClick={(e) => handleDoctorClick(patient, e)}
-              className="flex-1 px-3 py-1 text-sm bg-[#e0f7fa] text-[#012e58] rounded-lg hover:bg-[#b3e5fc]"
-            >
-              Start Consultation
-            </button>
-          )}
-        </div>
-      </div>
-    </div>
-  );
-
-  // ✅ If Vitals page selected, show it directly with patient data
-  if (showVitals) {
-    return (
-      <VitalsAssessment
-        selectedPatient={vitalsPatient}
-        onBack={handleBackFromVitals}
-      />
-    );
-  }
-
-  // ✅ If Doctor module selected, show it directly with patient data
-  if (showDoctor) {
-    return (
-      <DoctorModule
-        selectedPatient={doctorPatient}
-        onBack={handleBackFromDoctor}
-      />
-    );
-  }
-
-  return (
-    <div className="p-6 bg-[#F8F9FA] min-h-screen">
-      <div className="flex items-center justify-between mb-6">
-        <div className="flex items-center space-x-3">
-          <Users className="w-8 h-8 text-[#012e58]" />
-          <div>
-            <h1 className="text-3xl font-bold text-[#0B2D4D]">Pre-OPD Queue</h1>
-            <p className="text-[#1a4b7a]">
-              Manage patient queue and appointments
-            </p>
-          </div>
-        </div>
-        <div className="flex items-center space-x-4">
-          <div className="text-right">
-            <p className="text-sm text-[#1a4b7a]">Patients in OPD Queue</p>
-            <p className="text-2xl font-bold text-[#012e58]">
-              {patients.filter((p) => p.patientType === "OPD").length}
-            </p>
-          </div>
-        </div>
-      </div>
-
-      <div className="grid grid-cols-1 gap-6">
-        {/* ✅ Only OPD patients */}
-        <div className="space-y-4">
-          {patients
-            .filter((patient) => patient.patientType === "OPD")
-            .map((patient) => {
-              let displayId = "PT00000000"; // Fallback ID
-
-              // Cast to 'any' to access the .toDate() method if it exists
-              const createdAtTimestamp = patient.createdAt as any;
-
-              // Check if createdAt is a Firestore Timestamp object with a .toDate() method
-              if (
-                createdAtTimestamp &&
-                typeof createdAtTimestamp.toDate === "function"
-              ) {
-                const creationDate = createdAtTimestamp.toDate(); // Convert to a JS Date object
-
-                const year = creationDate.getFullYear().toString().slice(-2); // YY
-                const month = (creationDate.getMonth() + 1)
-                  .toString()
-                  .padStart(2, "0"); // MM
-                const day = creationDate.getDate().toString().padStart(2, "0"); // DD
-                const hours = creationDate
-                  .getHours()
-                  .toString()
-                  .padStart(2, "0"); // HH
-                const minutes = creationDate
-                  .getMinutes()
-                  .toString()
-                  .padStart(2, "0"); // MIN
-                displayId = `PT${year}${month}${day}${hours}${minutes}`;
-              }
-              // Fallback for cases where it might be a string
-              else if (patient.createdAt) {
-                const creationDate = new Date(patient.createdAt);
-                if (!isNaN(creationDate.getTime())) {
-                  const year = creationDate.getFullYear().toString().slice(-2); // YY
-                  const month = (creationDate.getMonth() + 1)
-                    .toString()
-                    .padStart(2, "0"); // MM
-                  const day = creationDate
-                    .getDate()
-                    .toString()
-                    .padStart(2, "0"); // DD
-                  const hours = creationDate
-                    .getHours()
-                    .toString()
-                    .padStart(2, "0"); // HH
-                  const minutes = creationDate
-                    .getMinutes()
-                    .toString()
-                    .padStart(2, "0"); // MIN
-                  displayId = `PT${year}${month}${day}${hours}${minutes}`;
-                }
-              }
-
-              return (
-                <PatientCard
-                  key={patient.id}
-                  patient={patient}
-                  displayId={displayId} // Pass the newly generated ID
-                  isOpen={openPatientId === patient.id}
-                  onToggle={() =>
-                    setOpenPatientId(
-                      openPatientId === patient.id ? null : patient.id
-                    )
-                  }
-                />
-              );
-            })}
-        </div>
-      </div>
-    </div>
-  );
+
+  const [patients, setPatients] = useState<Patient[]>([]);
+
+  // State to manage the open patient ID for the accordion
+
+  const [openPatientId, setOpenPatientId] = useState<string | null>(null);
+
+  const [showVitals, setShowVitals] = useState(false);
+
+  const [vitalsPatient, setVitalsPatient] = useState<Patient | null>(null);
+
+  const [showDoctor, setShowDoctor] = useState(false);
+
+  const [doctorPatient, setDoctorPatient] = useState<Patient | null>(null);
+
+  // 👤 Get user role from cookie
+
+
+
+  const name =Cookies.get("userName");
+
+  const storedRole = Cookies.get("userRole");
+
+  const currentUserRole =
+
+    storedRole === "doctor"
+
+      ? "Doctor"
+
+      : storedRole === "staff-nurse"
+
+      ? "Nurse"
+
+      : storedRole === "receptionist"
+
+      ? "Receptionist"
+
+      : "";
+
+
+
+      let patientsQuery=null;
+
+  // 🔥 Fetch patients from Firestore
+
+  useEffect(() => {
+
+    if(storedRole==="doctor")
+
+    {
+
+   patientsQuery = query(
+
+      collection(db, "patients"),
+
+      where("patientType", "==", "OPD"),
+
+      where("doctorAssigned","==",name)
+
+      
+
+    );
+
+    }else{
+
+     patientsQuery = query(
+
+      collection(db, "patients"),
+
+      where("patientType", "==", "OPD")
+
+     
+
+      
+
+    );
+
+  }
+
+
+
+    const unsubscribe = onSnapshot(patientsQuery, (snapshot) => {
+
+      const data = snapshot.docs.map(
+
+        (doc) =>
+
+          ({
+
+            id: doc.id,
+
+            ...doc.data(),
+
+          } as Patient)
+
+      );
+
+      setPatients(data);
+
+    });
+
+
+
+    return () => unsubscribe();
+
+  }, []);
+
+
+
+  // Handle vitals button click
+
+  const handleVitalsClick = (patient: Patient, e: React.MouseEvent) => {
+
+    e.stopPropagation();
+
+    setVitalsPatient(patient);
+
+    setShowVitals(true);
+
+  };
+
+
+
+  // Handle doctor button click
+
+  const handleDoctorClick = (patient: Patient, e: React.MouseEvent) => {
+
+    e.stopPropagation();
+
+    setDoctorPatient(patient);
+
+    setShowDoctor(true);
+
+  };
+
+
+
+  // Handle back from vitals
+
+  const handleBackFromVitals = () => {
+
+    setShowVitals(false);
+
+    setVitalsPatient(null);
+
+  };
+
+
+
+  // Handle back from doctor module
+
+  const handleBackFromDoctor = () => {
+
+    setShowDoctor(false);
+
+    setDoctorPatient(null);
+  };
+  // ✅ Patient Card Component with Accordion
+  const PatientCard: React.FC<{
+
+    patient: Patient;
+
+    displayId: string; // Accepts the generated displayId
+
+    isOpen: boolean;
+
+    onToggle: () => void;
+
+  }> = ({ patient, displayId, isOpen, onToggle }) => (
+
+    <div
+
+      className={`bg-white rounded-xl border p-4 hover:shadow-md transition-all cursor-pointer ${
+
+        isOpen ? "ring-2 ring-[#012e58]" : "border-gray-200"
+
+      }`}
+
+      onClick={onToggle}
+
+    >
+
+      {/* --- First Line: 6-Column Layout --- */}
+
+      <div className="flex justify-between gap-6 text-sm items-center">
+
+        {/* Patient Name and Details */}
+
+        <div className="col-span-2 rounded-none flex items-center space-x-3">
+
+          <div className="w-10 h-10 bg-[#e0f7fa] rounded-full flex items-center justify-center">
+
+            <span className="text-[#012e58] font-medium text-sm">
+
+              {patient.fullName
+
+                ?.split(" ")
+
+                .map((n) => n[0])
+
+                .join("")}
+
+            </span>
+
+          </div>
+
+          <div>
+
+            <h3 className="font-semibold text-[#0B2D4D]">{patient.fullName}</h3>
+
+            {/* UPDATED: Display formatted patient ID */}
+
+            <p className="text-xs text-[#1a4b7a]">
+
+              {patient.gender}, {patient.age} years • Patient ID: {displayId}
+
+            </p>
+
+          </div>
+
+        </div>
+
+
+
+        {/* Doctor Assigned */}
+
+        <div className="flex flex-col">
+
+          <span className="text-xs font-medium text-gray-500">Doctor</span>
+
+          <span className="text-sm text-[#1a4b7a] font-medium">
+
+            Dr. {patient.doctorAssigned || "Not Assigned"}
+
+          </span>
+
+        </div>
+
+
+
+        {/* Waiting Time */}
+
+        <div className="flex flex-col">
+
+          <span className="text-xs font-medium text-gray-500">Wait Time</span>
+
+          <div className="flex items-center space-x-1">
+
+            <Clock className="w-4 h-4 text-gray-400" />
+
+            <span className="text-sm text-[#1a4b7a] font-medium">
+
+              {patient.waitTime || 0} min
+
+            </span>
+
+          </div>
+
+        </div>
+
+
+
+        <div className="flex justify-between items-center mb-2">
+
+          <span
+
+            className={`px-2 py-1 text-xs font-medium rounded-full border ${getStatusColor(
+
+              patient.status
+
+            )}`}
+
+          >
+
+            {patient.status || "Waiting"}
+
+          </span>
+
+        </div>
+
+        <div className="flex items-center space-x-5">
+
+          {isOpen ? (
+
+            <ChevronUp className="w-5 h-5 text-gray-500" />
+
+          ) : (
+
+            <ChevronDown className="w-5 h-5 text-gray-500" />
+
+          )}
+
+        </div>
+
+      </div>
+
+
+
+      {/* --- Detailed Info (Accordion Content) with Transition --- */}
+
+      <div
+
+        className={`grid grid-cols-3 justify-a gap-4 text-sm overflow-hidden transition-all duration-300 ease-in-out ${
+
+          isOpen
+
+            ? "max-h-96 opacity-100 pt-4 mt-3 border-t border-gray-200"
+
+            : "max-h-0 opacity-0"
+
+        }`}
+
+      >
+
+        <div className="flex items-center space-x-2">
+
+          <Phone className="w-4 h-4 text-gray-400" />
+
+          <span className="text-[#1a4b7a]">{patient.contactNumber}</span>
+
+        </div>
+
+        <div className="flex items-center space-x-2">
+
+          <Tag className="w-4 h-4 text-gray-400" />
+
+          <span className="text-[#1a4b7a]">{patient.visitType}</span>
+
+        </div>
+
+        <div className="flex items-center space-x-2">
+
+          <IdCard className="w-4 h-4 text-gray-400" />
+
+          <span
+
+            className={`text-xs px-2 py-1 rounded ${
+
+              patient.abhaId
+
+                ? "bg-green-100 text-green-700"
+
+                : "bg-gray-100 text-gray-600"
+
+            }`}
+
+          >
+
+            {patient.abhaId ? "ABHA Linked" : "No ABHA"}
+
+          </span>
+
+        </div>
+
+
+
+        <div className="">
+
+          <span className="font-medium text-[#0B2D4D]">
+
+            Chronic Conditions:
+
+          </span>
+
+          <div className="flex flex-wrap gap-1 mt-1">
+
+            {patient.chronicConditions?.map((condition, index) => (
+
+              <span
+
+                key={index}
+
+                className="px-2 py-1 bg-orange-100 text-orange-700 text-xs rounded-full"
+
+              >
+
+                {condition}
+
+              </span>
+
+            ))}
+
+          </div>
+
+        </div>
+
+        {/* ✅ Action Buttons */}
+
+        <div
+
+          className={`flex gap-2 transition-all duration-300 ease-in-out ${
+
+            isOpen ? "mt-3 pt-3 opacity-100" : "max-h-0 opacity-0"
+
+          }`}
+
+        >
+
+          {(currentUserRole === "Nurse" ||
+
+            currentUserRole === "Receptionist") && (
+
+            <button
+
+              onClick={(e) => handleVitalsClick(patient, e)}
+
+              className="flex-1 px-3 py-1 text-sm bg-orange-100 text-orange-700 rounded-lg hover:bg-orange-200"
+
+            >
+
+              Vitals
+
+            </button>
+
+          )}
+
+
+
+          {currentUserRole === "Doctor" && (
+
+            <button
+
+              onClick={(e) => handleDoctorClick(patient, e)}
+
+              className="flex-1 px-3 py-1 text-sm bg-[#e0f7fa] text-[#012e58] rounded-lg hover:bg-[#b3e5fc]"
+
+            >
+
+              Start Consultation
+
+            </button>
+
+          )}
+
+        </div>
+
+      </div>
+
+    </div>
+
+  );
+
+
+
+  // ✅ If Vitals page selected, show it directly with patient data
+
+  if (showVitals) {
+
+    return (
+
+      <VitalsAssessment
+
+        selectedPatient={vitalsPatient}
+
+        onBack={handleBackFromVitals}
+
+      />
+
+    );
+
+  }
+
+
+
+  // ✅ If Doctor module selected, show it directly with patient data
+
+  if (showDoctor) {
+
+    return (
+
+      <DoctorModule
+
+        selectedPatient={doctorPatient}
+
+        onBack={handleBackFromDoctor}
+
+      />
+
+    );
+
+  }
+
+
+
+  return (
+
+    <div className="p-6 bg-[#F8F9FA] min-h-screen">
+
+      <div className="flex items-center justify-between mb-6">
+
+        <div className="flex items-center space-x-3">
+
+          <Users className="w-8 h-8 text-[#012e58]" />
+
+          <div>
+
+            <h1 className="text-3xl font-bold text-[#0B2D4D]">Pre-OPD Queue</h1>
+
+            <p className="text-[#1a4b7a]">
+
+              Manage patient queue and appointments
+
+            </p>
+
+          </div>
+
+        </div>
+
+        <div className="flex items-center space-x-4">
+
+          <div className="text-right">
+
+            <p className="text-sm text-[#1a4b7a]">Patients in OPD Queue</p>
+
+            <p className="text-2xl font-bold text-[#012e58]">
+
+              {patients.filter((p) => p.patientType === "OPD").length}
+
+            </p>
+
+          </div>
+
+        </div>
+
+      </div>
+
+
+
+      <div className="grid grid-cols-1 gap-6">
+
+        {/* ✅ Only OPD patients */}
+
+        <div className="space-y-4">
+
+          {patients
+
+            .filter((patient) => patient.patientType === "OPD")
+
+            .map((patient) => {
+
+              let displayId = "PT00000000"; // Fallback ID
+
+
+
+              // Cast to 'any' to access the .toDate() method if it exists
+
+              const createdAtTimestamp = patient.createdAt as any;
+
+
+
+              // Check if createdAt is a Firestore Timestamp object with a .toDate() method
+
+              if (
+
+                createdAtTimestamp &&
+
+                typeof createdAtTimestamp.toDate === "function"
+
+              ) {
+
+                const creationDate = createdAtTimestamp.toDate(); // Convert to a JS Date object
+
+
+
+                const year = creationDate.getFullYear().toString().slice(-2); // YY
+
+                const month = (creationDate.getMonth() + 1)
+
+                  .toString()
+
+                  .padStart(2, "0"); // MM
+
+                const day = creationDate.getDate().toString().padStart(2, "0"); // DD
+
+                const hours = creationDate
+
+                  .getHours()
+
+                  .toString()
+
+                  .padStart(2, "0"); // HH
+
+                const minutes = creationDate
+
+                  .getMinutes()
+
+                  .toString()
+
+                  .padStart(2, "0"); // MIN
+
+                displayId = `PT${year}${month}${day}${hours}${minutes}`;
+
+              }
+
+              // Fallback for cases where it might be a string
+
+              else if (patient.createdAt) {
+
+                const creationDate = new Date(patient.createdAt);
+
+                if (!isNaN(creationDate.getTime())) {
+
+                  const year = creationDate.getFullYear().toString().slice(-2); // YY
+
+                  const month = (creationDate.getMonth() + 1)
+
+                    .toString()
+
+                    .padStart(2, "0"); // MM
+
+                  const day = creationDate
+
+                    .getDate()
+
+                    .toString()
+
+                    .padStart(2, "0"); // DD
+
+                  const hours = creationDate
+
+                    .getHours()
+
+                    .toString()
+
+                    .padStart(2, "0"); // HH
+
+                  const minutes = creationDate
+
+                    .getMinutes()
+
+                    .toString()
+
+                    .padStart(2, "0"); // MIN
+
+                  displayId = `PT${year}${month}${day}${hours}${minutes}`;
+
+                }
+
+              }
+
+
+
+              return (
+
+                <PatientCard
+
+                  key={patient.id}
+
+                  patient={patient}
+
+                  displayId={displayId} // Pass the newly generated ID
+
+                  isOpen={openPatientId === patient.id}
+
+                  onToggle={() =>
+
+                    setOpenPatientId(
+
+                      openPatientId === patient.id ? null : patient.id
+
+                    )
+
+                  }
+
+                />
+
+              );
+
+            })}
+
+        </div>
+
+      </div>
+
+    </div>
+
+  );
+
 };
 
-export default PatientQueue;+
+
+export default PatientQueue;
+
+
