import Ai from "./ai";
import React, { useState, useEffect, useRef } from "react";
import {
  Stethoscope,
  FileText,
  TestTube,
  Pill,
  User,
  Clock,
  Upload,
  Bot,
  ChevronRight,
  Activity,
  ArrowLeft,
  Loader,
  Brain,
  AlertCircle,
  CheckCircle,
  Calendar,
  Save,
  Printer,
  Heart,
  FileDown,
  Search,
  UserCheck,
  ClipboardList,
  Eye,
  BookOpen,
  X,
  Plus,
  Trash2,
} from "lucide-react";
import AIAssistTab from "./AIAssistTab";
import { db } from "../../firebase";
import {
  collection,
  query,
  where,
  onSnapshot,
  orderBy,
} from "firebase/firestore";
import { Vitals } from "../../types";
import PatientQueue from "../queue/PatientQueue";
import { Patient } from "../../types";
import PrescriptionModule from "../prescription/PrescriptionModule";
import * as pdfjsLib from "pdfjs-dist";
import mammoth from "mammoth";

// Setup for PDF.js worker
pdfjsLib.GlobalWorkerOptions.workerSrc = `//cdnjs.cloudflare.com/ajax/libs/pdf.js/${pdfjsLib.version}/pdf.worker.mjs`;

interface DoctorModuleProps {
  selectedPatient?: Patient | null;
  onBack?: () => void;
}

// Helper component for section headers to maintain consistency
const SectionHeader: React.FC<{ icon: React.ElementType; title: string }> = ({
  icon: Icon,
  title,
}) => (
  <div className="flex items-center space-x-2 mb-3">
    <div className="bg-[#012e58]/10 p-1.5 rounded-md">
      <Icon className="w-4 h-4 text-[#012e58]" />
    </div>
    <h2 className="text-lg font-bold text-[#0B2D4D] tracking-tight">{title}</h2>
  </div>
);

// New Component for rendering formatted AI summary
const FormattedAiSummary: React.FC<{ summary: string }> = ({ summary }) => {
  const lines = summary.split("\n").filter((line) => line.trim() !== "");

  return (
    <div className="space-y-4 text-[#1a4b7a]">
      {lines.map((line, index) => {
        if (line.startsWith("**") && line.endsWith("**")) {
          return (
            <h3 key={index} className="text-lg font-bold text-[#0B2D4D] pt-2">
              {line.slice(2, -2)}
            </h3>
          );
        }
        if (line.startsWith("* ") || line.startsWith("- ")) {
          return (
            <ul key={index} className="list-disc list-inside pl-4">
              <li>{line.slice(2)}</li>
            </ul>
          );
        }
        if (line.includes(":")) {
          const parts = line.split(":");
          const key = parts[0];
          const value = parts.slice(1).join(":");
          return (
            <div key={index} className="flex">
              <span className="font-semibold w-1/3">{key}:</span>
              <span className="w-2/3">{value}</span>
            </div>
          );
        }
        return <p key={index}>{line}</p>;
      })}
    </div>
  );
};

// New AI Summary Modal Component
const AiSummaryModal: React.FC<{
  isOpen: boolean;
  onClose: () => void;
  summary: string;
  isLoading: boolean;
}> = ({ isOpen, onClose, summary, isLoading }) => {
  if (!isOpen) return null;

  return (
    <div className="fixed inset-0 bg-black bg-opacity-60 flex items-center justify-center z-50 p-4">
      <div className="bg-white rounded-xl shadow-2xl w-full max-w-2xl max-h-[90vh] flex flex-col">
        {/* Modal Header */}
        <div className="flex items-center justify-between p-5 border-b border-gray-200 bg-[#F8F9FA] rounded-t-xl">
          <div className="flex items-center space-x-3">
            <div className="p-2 bg-[#e0f7fa] rounded-full">
              <Bot className="w-6 h-6 text-[#012e58]" />
            </div>
            <h2 className="text-xl font-bold text-[#0B2D4D]">
              AI-Generated Summary
            </h2>
          </div>
          <button
            onClick={onClose}
            className="p-2 rounded-full text-gray-400 hover:bg-gray-200 hover:text-gray-600 transition-colors"
          >
            <X className="w-5 h-5" />
          </button>
        </div>

        {/* Modal Body */}
        <div className="p-6 overflow-y-auto flex-grow">
          {isLoading ? (
            <div className="flex flex-col items-center justify-center h-full min-h-[250px] text-center">
              <Loader className="w-12 h-12 text-[#012e58] animate-spin mb-4" />
              <p className="text-lg font-semibold text-[#0B2D4D]">
                Analyzing History...
              </p>
              <p className="text-sm text-[#1a4b7a]">
                Please wait while our AI processes the information.
              </p>
            </div>
          ) : (
            <FormattedAiSummary summary={summary} />
          )}
        </div>

        {/* Modal Footer */}
        <div className="flex items-center justify-end p-4 border-t border-gray-200 bg-[#F8F9FA] rounded-b-xl">
          <button
            onClick={onClose}
            className="px-5 py-2 text-sm font-medium text-gray-700 bg-white border border-gray-300 rounded-lg hover:bg-gray-100 focus:outline-none focus:ring-2 focus:ring-offset-2 focus:ring-[#1a4b7a] transition-colors"
          >
            Close
          </button>
        </div>
      </div>
    </div>
  );
};

// --- Main DoctorModule Component ---
// Show PatientQueue
export const DoctorModule: React.FC<DoctorModuleProps> = ({
  selectedPatient,
  onBack,
}) => {
  const [activeTab, setActiveTab] = useState<
    "history" | "assessment" | "prescriptions" | "ai-assist"
  >("assessment");
  const [vitals, setVitals] = useState<Vitals | null>(null);
  const [consultation, setConsultation] = useState({
    symptoms: [{ id: 1, symptom: "", duration: "", factors: "" }],
    duration: "",
    aggravatingFactors: [] as string[],
    generalExamination: [] as string[],
    systemicExamination: [] as string[],
    investigations: [] as string[],
    diagnosis: "",
    notes: "",
  });

  const [uploadedFilesData, setUploadedFilesData] = useState<
    Record<string, string>
  >({});
  const [isSummaryModalOpen, setIsSummaryModalOpen] = useState(false);
  const [aiSummary, setAiSummary] = useState("");
  const [isAiSummaryLoading, setIsAiSummaryLoading] = useState(false);
  const fileInputRefs = {
    "Discharge Summary": useRef<HTMLInputElement>(null),
    "X-Ray (PDF)": useRef<HTMLInputElement>(null),
    "USG (PDF)": useRef<HTMLInputElement>(null),
    "Investigation ROP": useRef<HTMLInputElement>(null),
  };

  // --- File Handling and Text Extraction ---
  const extractTextFromFile = async (file: File): Promise<string> => {
    return new Promise((resolve, reject) => {
      const reader = new FileReader();
      reader.onload = async (event) => {
        try {
          if (file.type === "application/pdf") {
            const loadingTask = pdfjsLib.getDocument(
              event.target?.result as ArrayBuffer
            );
            const pdf = await loadingTask.promise;
            let text = "";
            for (let i = 1; i <= pdf.numPages; i++) {
              const page = await pdf.getPage(i);
              const content = await page.getTextContent();
              text += content.items.map((item: any) => item.str).join(" ");
            }
            resolve(text);
          } else if (
            file.type ===
            "application/vnd.openxmlformats-officedocument.wordprocessingml.document"
          ) {
            const arrayBuffer = event.target?.result as ArrayBuffer;
            const result = await mammoth.extractRawText({ arrayBuffer });
            resolve(result.value);
          } else if (file.type === "text/plain") {
            resolve(event.target?.result as string);
          } else {
            reject(new Error("Unsupported file type"));
          }
        } catch (error) {
          reject(error);
        }
      };
      reader.onerror = (error) => {
        reject(error);
      };

      if (
        file.type === "application/pdf" ||
        file.type ===
          "application/vnd.openxmlformats-officedocument.wordprocessingml.document"
      ) {
        reader.readAsArrayBuffer(file);
      } else {
        reader.readAsText(file);
      }
    });
  };

  const handleFileUpload = async (
    event: React.ChangeEvent<HTMLInputElement>,
    fileType: string
  ) => {
    const file = event.target.files?.[0];
    if (file) {
      try {
        const text = await extractTextFromFile(file);
        setUploadedFilesData((prev) => ({ ...prev, [fileType]: text }));
      } catch (error) {
        console.error("Error extracting text from file:", error);
      }
    }
  };

  const handleAiSummary = async () => {
    setIsSummaryModalOpen(true);
    setIsAiSummaryLoading(true);
    setAiSummary("");

    const combinedData = `
      Uploaded Medical History:
      ${Object.entries(uploadedFilesData)
        .map(([fileType, text]) => `${fileType}:\n${text}`)
        .join("\n\n")}

      Chief Complaints:
      ${consultation.symptoms
        .map(
          (s) =>
            `- Symptom: ${s.symptom}, Duration: ${s.duration}, Factors: ${s.factors}`
        )
        .join("\n")}

      General Examination:
      - Clinical Findings: ${consultation.generalExamination.join(", ")}
      
      Systemic Examination:
      ${consultation.systemicExamination.join("\n")}
    `;

    try {
      const response = await fetch(
        "https://api.groq.com/openai/v1/chat/completions",
        {
          method: "POST",
          headers: {
            "Content-Type": "application/json",
            Authorization: "Bearer",
          },
          body: JSON.stringify({
            model: "llama-3.1-8b-instant",
            messages: [
              {
                role: "system",
                content:
                  "You are a medical assistant. Summarize the patient's condition based on the provided data.",
              },
              {
                role: "user",
                content: combinedData,
              },
            ],
          }),
        }
      );
      const data = await response.json();
      const summary =
        data?.choices?.[0]?.message?.content?.trim() ||
        "Could not generate summary.";
      setAiSummary(summary);
    } catch (error) {
      console.error("Error generating AI summary:", error);
      setAiSummary("An error occurred while generating the summary.");
    } finally {
      setIsAiSummaryLoading(false);
    }
  };

  // Fetch vitals from Firebase when a patient is selected
  useEffect(() => {
    if (!selectedPatient?.id) {
      setVitals(null);
      return;
    }
    console.log("id=" + selectedPatient.id);
    const vitalsQuery = query(
      collection(db, "vitals"),
      where("patientId", "==", selectedPatient.id)
    );

    const unsubscribe = onSnapshot(vitalsQuery, (snapshot) => {
      if (snapshot.docs.length > 0) {
        const latestVitals = snapshot.docs[0].data() as Vitals;
        setVitals(latestVitals);
      } else {
        setVitals(null);
      }
    });

    return () => unsubscribe();
  }, [selectedPatient]);

  // Mock history data - in real app, this would be fetched from the database
  const mockHistory = [
    { date: "2024-08-15", diagnosis: "Routine Checkup", doctor: "Dr. Dhinesh" },
    {
      date: "2024-07-10",
      diagnosis: "Hypertension Follow-up",
      doctor: "Dr. Dhinesh",
    },
  ];

  const handleSymptomChange = (
    id: number,
    field: "symptom" | "duration" | "factors",
    value: string
  ) => {
    setConsultation((prev) => ({
      ...prev,
      symptoms: prev.symptoms.map((symptom) =>
        symptom.id === id ? { ...symptom, [field]: value } : symptom
      ),
    }));
  };

  const addSymptomRow = () => {
    setConsultation((prev) => ({
      ...prev,
      symptoms: [
        ...prev.symptoms,
        {
          id: Date.now(),
          symptom: "",
          duration: "",
          factors: "",
        },
      ],
    }));
  };

  const removeSymptomRow = (id: number) => {
    setConsultation((prev) => ({
      ...prev,
      symptoms: prev.symptoms.filter((symptom) => symptom.id !== id),
    }));
  };

  // Helper function to format blood pressure
  const formatBloodPressure = (bp: string): string => {
    return bp;
  };

  // Get vitals data for display
  const getVitalsDisplay = () => {
    if (!vitals) {
      // Return default/placeholder values when no vitals are available
      return [
        { label: "BP", value: "--/--", unit: "mmHg" },
        { label: "PR", value: "--", unit: "bpm" },
        { label: "SpO₂", value: "--", unit: "%" },
        { label: "BMI", value: "--", unit: "" },
        { label: "BPR", value: "--", unit: "/min" },
      ];
    }

    return [
      {
        label: "BP",
        value: formatBloodPressure(vitals.bloodPressure),
        unit: "mmHg",
      },
      {
        label: "PR",
        value: vitals.pulse?.toString() || "--",
        unit: "bpm",
      },
      {
        label: "SpO₂",
        value: vitals.spo2?.toString() || "--",
        unit: "%",
      },
      {
        label: "BMI",
        value: vitals.bmi?.toString() || "--",
        unit: "",
      },
      {
        label: "BPR",
        value: vitals.respiratoryRate?.toString() || "--",
        unit: "/min",
      },
    ];
  };

  // Common input styling to match registration page
  const inputStyle =
    "p-2 border border-gray-300 rounded-md w-full bg-gray-50 focus:ring-2 focus:ring-[#012e58] focus:border-[#012e58] transition duration-200 ease-in-out text-[#0B2D4D] placeholder:text-gray-500 text-sm";

  const TabButton: React.FC<{
    id: string;
    label: string;
    icon: React.ComponentType<any>;
  }> = ({ id, label, icon: Icon }) => (
    <button
      onClick={() => setActiveTab(id as any)}
      className={`flex items-center space-x-1.5 px-3 py-2 rounded-md font-medium text-sm transition-all duration-200 ${
        activeTab === id
          ? "bg-[#012e58] text-white shadow-md"
          : "text-[#1a4b7a] hover:bg-[#012e58]/10 border border-gray-200 bg-white"
      }`}
    >
      <Icon className="w-4 h-4" /> <span>{label}</span>
    </button>
  );

  if (!selectedPatient) {
    return <PatientQueue />;
  }

  return (
    <div className="p-2 bg-gray-100 min-h-screen font-sans">
      <div className="w-full bg-white p-4 rounded-lg shadow-lg border border-gray-200">
        {/* Header Section */}
        <div className="flex items-center justify-between mb-4 pb-3 border-b border-gray-200">
          <div className="flex items-center space-x-3">
            <button
              onClick={onBack}
              className="flex items-center space-x-1.5 px-3 py-1.5 text-[#1a4b7a] hover:text-[#0B2D4D] hover:bg-gray-100 rounded-md transition-colors border border-gray-200 text-sm"
            >
              <ArrowLeft className="w-4 h-4" />
              <span className="font-medium">Back</span>
            </button>
            <div className="h-6 w-px bg-gray-300"></div>

            {/* Tab Navigation in Header */}
            <div className="flex space-x-2">
              <TabButton id="history" label="History" icon={FileText} />
              <TabButton
                id="assessment"
                label="Assessment"
                icon={Stethoscope}
              />
              <TabButton id="ai-assist" label="AI Assist" icon={Bot} />
              <TabButton id="prescriptions" label="Prescriptions" icon={Pill} />
            </div>
          </div>

          {/* Patient Info Card */}
          <div className="bg-gradient-to-r from-[#012e58]/5 to-[#1a4b7a]/5 rounded-lg border border-gray-200 p-3 shadow-sm">
            <div className="flex items-center space-x-2">
              <div className="w-8 h-8 bg-[#012e58] rounded-full flex items-center justify-center">
                <span className="text-white font-bold text-sm">
                  {selectedPatient.fullName
                    ?.split(" ")
                    .map((n) => n[0])
                    .join("")}
                </span>
              </div>
              <div>
                <p className="font-bold text-sm text-[#0B2D4D]">
                  {selectedPatient.fullName}
                </p>
                <p className="text-[#1a4b7a] font-medium text-xs">
                  {selectedPatient.uhid} • {selectedPatient.age}Y •{" "}
                  {selectedPatient.gender}
                </p>
              </div>
            </div>
          </div>
        </div>

        {/* Tab Content */}
        {activeTab === "history" && (
          <div className="space-y-4">
            {/* Patient Information Card */}
            <div className="bg-white p-4 rounded-lg border border-gray-200 transition-shadow hover:shadow-md">
              <SectionHeader icon={UserCheck} title="Patient Information" />
              <div className="grid grid-cols-1 md:grid-cols-2 gap-4">
                <div className="space-y-3">
                  <div>
                    <label className="text-xs font-medium text-[#1a4b7a] mb-1 block">
                      Contact Number
                    </label>
                    <p className="font-semibold text-sm text-[#0B2D4D] bg-gray-50 p-2 rounded-md">
                      {selectedPatient.contactNumber}
                    </p>
                  </div>
                  <div>
                    <label className="text-xs font-medium text-[#1a4b7a] mb-1 block">
                      Visit Type
                    </label>
                    <p className="font-semibold text-sm text-[#0B2D4D] bg-gray-50 p-2 rounded-md">
                      {selectedPatient.visitType}
                    </p>
                  </div>
                </div>
                <div className="space-y-3">
                  <div>
                    <label className="text-xs font-medium text-[#1a4b7a] mb-1 block">
                      Address
                    </label>
                    <p className="font-semibold text-sm text-[#0B2D4D] bg-gray-50 p-2 rounded-md">
                      {selectedPatient.address}
                    </p>
                  </div>
                  <div>
                    <label className="text-xs font-medium text-[#1a4b7a] mb-1 block">
                      Payment Method
                    </label>
                    <p className="font-semibold text-sm text-[#0B2D4D] bg-gray-50 p-2 rounded-md">
                      {selectedPatient.paymentMethod}
                    </p>
                  </div>
                </div>
              </div>

              {selectedPatient.chronicConditions &&
                selectedPatient.chronicConditions.length > 0 && (
                  <div className="mt-4 pt-3 border-t border-gray-200">
                    <label className="text-xs font-medium text-[#1a4b7a] mb-2 block">
                      Chronic Conditions
                    </label>
                    <div className="flex flex-wrap gap-1.5">
                      {selectedPatient.chronicConditions.map(
                        (condition, index) => (
                          <span
                            key={index}
                            className="px-3 py-1 bg-red-50 border border-red-200 text-red-700 text-xs font-medium rounded-md"
                          >
                            {condition}
                          </span>
                        )
                      )}
                    </div>
                  </div>
                )}
            </div>

            {/* Previous Consultations Card */}
            <div className="bg-white p-4 rounded-lg border border-gray-200 transition-shadow hover:shadow-md">
              <SectionHeader icon={Clock} title="Previous Consultations" />
              <div className="space-y-2">
                {mockHistory.map((item, index) => (
                  <div
                    key={index}
                    className="flex items-center justify-between p-3 bg-gradient-to-r from-gray-50 to-gray-50/50 rounded-md border border-gray-100 hover:shadow-sm transition-shadow"
                  >
                    <div>
                      <p className="font-semibold text-[#0B2D4D] text-sm">
                        {item.diagnosis}
                      </p>
                      <p className="text-[#1a4b7a] font-medium text-xs">
                        {item.doctor}
                      </p>
                    </div>
                    <div className="flex items-center space-x-2">
                      <div className="flex items-center space-x-1.5 px-2 py-1 bg-[#012e58]/10 rounded-md">
                        <Calendar className="w-3 h-3 text-[#012e58]" />
                        <span className="text-xs font-medium text-[#012e58]">
                          {item.date}
                        </span>
                      </div>
                    </div>
                  </div>
                ))}
              </div>
            </div>
          </div>
        )}

        {activeTab === "assessment" && (
          <div className="space-y-4">
            {/* Vitals and Medical History Row */}
            <div className="grid grid-cols-1 lg:grid-cols-3 gap-4">
              {/* Patient Vitals Card */}
              <div className="lg:col-span-2 bg-white p-4 rounded-lg border border-gray-200 transition-shadow hover:shadow-md">
                <SectionHeader icon={Activity} title="Patient Vitals" />
                {!vitals && (
                  <div className="mb-3 p-2 bg-yellow-50 border border-yellow-200 rounded-md">
                    <p className="text-xs text-yellow-700">
                      No vitals recorded for this patient yet.
                    </p>
                  </div>
                )}
                <div className="grid grid-cols-2 md:grid-cols-5 gap-3">
                  {getVitalsDisplay().map((vital) => (
                    <div
                      key={vital.label}
                      className="text-center p-3 bg-gradient-to-b from-gray-50 to-white rounded-md border border-gray-100"
                    >
                      <p className="text-xs font-medium text-gray-500 mb-1">
                        {vital.label}
                      </p>
                      <p className="font-bold text-lg text-[#0B2D4D]">
                        {vital.value}
                      </p>
                      {vital.unit && (
                        <p className="text-xs text-gray-400 mt-0.5">
                          {vital.unit}
                        </p>
                      )}
                    </div>
                  ))}
                </div>
                {vitals && (
                  <div className="mt-3 pt-2 border-t border-gray-200">
                    <p className="text-xs text-gray-600">
                      Last recorded:{" "}
                      {vitals.recordedAt && (vitals.recordedAt as any).toDate
                        ? (vitals.recordedAt as any).toDate().toLocaleString()
                        : new Date(vitals.recordedAt).toLocaleString()}
                    </p>
                    {vitals.recordedBy && (
                      <p className="text-xs text-gray-600">
                        Recorded by: {vitals.recordedBy}
                      </p>
                    )}
                  </div>
                )}
              </div>

              {/* Medical History Card */}
              <div className="bg-white p-4 rounded-lg border border-gray-200 transition-shadow hover:shadow-md">
                <SectionHeader icon={FileDown} title="Medical History" />
                <div className="space-y-2">
                  {Object.keys(fileInputRefs).map((name) => (
                    <div key={name}>
                      <input
                        type="file"
                        accept=".pdf,.docx,.txt"
                        ref={fileInputRefs[name as keyof typeof fileInputRefs]}
                        onChange={(e) => handleFileUpload(e, name)}
                        style={{ display: "none" }}
                      />
                      <button
                        onClick={() =>
                          fileInputRefs[
                            name as keyof typeof fileInputRefs
                          ].current?.click()
                        }
                        className="flex items-center space-x-2 w-full px-3 py-2 text-xs bg-gradient-to-r from-[#012e58]/5 to-[#012e58]/10 hover:from-[#012e58]/10 hover:to-[#012e58]/15 rounded-md border border-gray-200 transition-all duration-200 group"
                      >
                        <Upload className="w-3 h-3 text-[#012e58] group-hover:scale-110 transition-transform" />
                        <span className="font-medium text-[#0B2D4D]">
                          {name}
                        </span>
                      </button>
                    </div>
                  ))}
                </div>
                <div className="mt-3 pt-3 border-t border-gray-200">
                  <button
                    onClick={handleAiSummary}
                    disabled={isAiSummaryLoading}
                    className="w-full flex items-center justify-center space-x-1.5 text-[#012e58] hover:bg-gray-100 p-2 rounded-md transition-colors"
                  >
                    {isAiSummaryLoading ? (
                      <Loader className="w-3 h-3 animate-spin" />
                    ) : (
                      <Brain className="w-3 h-3" />
                    )}
                    <span className="text-xs font-semibold">
                      {isAiSummaryLoading
                        ? "Generating..."
                        : "AI Assisted Summary"}
                    </span>
                  </button>
                </div>
              </div>
            </div>

            {/* Chief Complaints Card */}
            <div className="bg-white p-4 rounded-lg border border-gray-200 transition-shadow hover:shadow-md">
              <SectionHeader icon={ClipboardList} title="Chief Complaints" />

              {/* Quick Symptom Selection */}
              <div className="mb-4">
                <label className="text-xs font-medium text-[#1a4b7a] mb-2 block">
                  Quick Symptom Selection
                </label>
                <div className="grid grid-cols-2 md:grid-cols-5 gap-2">
                  {["Fever", "Cold", "Cough", "Diarrhea", "Vomiting"].map(
                    (symptom) => (
                      <label
                        key={symptom}
                        className="flex items-center space-x-1.5 p-2 bg-gray-50 rounded-md border border-gray-200 hover:bg-[#012e58]/5 transition-colors cursor-pointer"
                      >
                        <input
                          type="checkbox"
                          className="rounded border-gray-300 text-[#012e58] focus:ring-[#012e58] focus:ring-2"
                        />
                        <span className="text-xs font-medium text-[#0B2D4D]">
                          {symptom}
                        </span>
                      </label>
                    )
                  )}
                </div>
              </div>

              {/* Detailed Complaints Table */}
              <div className="overflow-x-auto bg-gray-50 rounded-md border border-gray-200">
                <table className="w-full">
                  <thead>
                    <tr className="bg-gradient-to-r from-[#012e58] to-[#1a4b7a] text-white">
                      <th className="p-2 text-left font-semibold text-xs">
                        Symptom
                      </th>
                      <th className="p-2 text-left font-semibold text-xs">
                        Duration
                      </th>
                      <th className="p-2 text-left font-semibold text-xs">
                        Aggravating/Relieving Factors
                      </th>
                      <th className="p-2 text-center font-semibold text-xs">
                        Action
                      </th>
                    </tr>
                  </thead>
                  <tbody>
                    {consultation.symptoms.map((symptom) => (
                      <tr key={symptom.id} className="border-t border-gray-200">
                        <td className="p-2">
                          <input
                            type="text"
                            value={symptom.symptom}
                            onChange={(e) =>
                              handleSymptomChange(
                                symptom.id,
                                "symptom",
                                e.target.value
                              )
                            }
                            className={inputStyle}
                            placeholder="Enter symptom"
                          />
                        </td>
                        <td className="p-2">
                          <input
                            type="text"
                            value={symptom.duration}
                            onChange={(e) =>
                              handleSymptomChange(
                                symptom.id,
                                "duration",
                                e.target.value
                              )
                            }
                            className={inputStyle}
                            placeholder="Duration (e.g., 2 days)"
                          />
                        </td>
                        <td className="p-2">
                          <input
                            type="text"
                            value={symptom.factors}
                            onChange={(e) =>
                              handleSymptomChange(
                                symptom.id,
                                "factors",
                                e.target.value
                              )
                            }
                            className={inputStyle}
                            placeholder="Factors that worsen/improve"
                          />
                        </td>
                        <td className="p-2 text-center">
                          <button
                            onClick={() => removeSymptomRow(symptom.id)}
                            className="text-red-500 hover:text-red-700"
                          >
                            <Trash2 className="w-4 h-4" />
                          </button>
                        </td>
                      </tr>
                    ))}
                  </tbody>
                </table>
                <button
                  onClick={addSymptomRow}
                  className="w-full mt-2 flex items-center justify-center space-x-1.5 p-2 text-xs font-medium text-[#012e58] bg-gray-100 hover:bg-gray-200 rounded-md"
                >
                  <Plus className="w-3 h-3" />
                  <span>Add Symptom</span>
                </button>
              </div>
            </div>

            {/* Examination Row */}
            <div className="grid grid-cols-1 lg:grid-cols-2 gap-4">
              {/* General Examination Card */}
              <div className="bg-white p-4 rounded-lg border border-gray-200 transition-shadow hover:shadow-md">
                <SectionHeader icon={Eye} title="General Examination" />

                {/* Examination Findings */}
                <div className="mb-4">
                  <label className="text-xs font-medium text-[#1a4b7a] mb-2 block">
                    Clinical Findings
                  </label>
                  <div className="grid grid-cols-2 gap-2">
                    {["Pallor", "Icterus", "Cyanosis", "Clubbing", "LAP"].map(
                      (item) => (
                        <label
                          key={item}
                          className="flex items-center space-x-1.5 p-2 bg-gray-50 rounded-md border border-gray-200 hover:bg-[#012e58]/5 transition-colors cursor-pointer"
                        >
                          <input
                            type="checkbox"
                            className="rounded border-gray-300 text-[#012e58] focus:ring-[#012e58] focus:ring-2"
                          />
                          <span className="text-xs font-medium text-[#0B2D4D]">
                            {item}
                          </span>
                        </label>
                      )
                    )}
                  </div>
                </div>

                {/* Additional Fields */}
                <div className="space-y-3">
                  <div>
                    <label className="text-xs font-medium text-[#1a4b7a] mb-1 block">
                      Consciousness
                    </label>
                    <input
                      type="text"
                      className={inputStyle}
                      placeholder="Level of consciousness"
                    />
                  </div>
                  <div>
                    <label className="text-xs font-medium text-[#1a4b7a] mb-1 block">
                      Built
                    </label>
                    <select className={inputStyle}>
                      <option value="">Select built</option>
                      <option value="Mild">Mild</option>
                      <option value="Moderate">Moderate</option>
                      <option value="Severe">Severe</option>
                    </select>
                  </div>
                </div>
              </div>

              {/* Templates Card */}
              <div className="bg-white p-4 rounded-lg border border-gray-200 transition-shadow hover:shadow-md">
                <SectionHeader icon={BookOpen} title="Templates & Quick Fill" />

                {/* Template Selection */}
                <div className="mb-4">
                  <label className="text-xs font-medium text-[#1a4b7a] mb-2 block">
                    Common Templates
                  </label>
                  <div className="grid grid-cols-1 gap-2">
                    {["Knee Pain", "Back Pain", "Muscle Spasm"].map((item) => (
                      <label
                        key={item}
                        className="flex items-center space-x-2 p-2 bg-gradient-to-r from-[#012e58]/5 to-[#012e58]/10 rounded-md border border-gray-200 hover:shadow-sm transition-all cursor-pointer group"
                      >
                        <input
                          type="checkbox"
                          className="rounded border-gray-300 text-[#012e58] focus:ring-[#012e58] focus:ring-2"
                        />
                        <span className="font-medium text-xs text-[#0B2D4D] group-hover:text-[#012e58] transition-colors">
                          {item}
                        </span>
                      </label>
                    ))}
                  </div>
                </div>

                {/* Search Field */}
                <div className="relative">
                  <Search className="absolute left-2 top-1/2 -translate-y-1/2 w-4 h-4 text-gray-400" />
                  <input
                    type="text"
                    placeholder="Search symptoms/findings"
                    className="pl-8 pr-3 py-2 w-full border border-gray-300 rounded-md bg-gray-50 focus:ring-2 focus:ring-[#012e58] focus:border-[#012e58] transition duration-200 text-sm"
                  />
                </div>
              </div>
            </div>

            {/* Systemic and Local Examination Row */}
            <div className="grid grid-cols-1 lg:grid-cols-2 gap-4">
              {/* Systemic Examination Card */}
              <div className="bg-white p-4 rounded-lg border border-gray-200 transition-shadow hover:shadow-md">
                <SectionHeader icon={Heart} title="Systemic Examination" />
                <div className="grid grid-cols-1 md:grid-cols-2 gap-3">
                  {[
                    {
                      label: "CNS",
                      placeholder: "Central Nervous System findings",
                    },
                    { label: "RS", placeholder: "Respiratory System findings" },
                    {
                      label: "CVS",
                      placeholder: "Cardiovascular System findings",
                    },
                    { label: "P/A", placeholder: "Per Abdomen findings" },
                  ].map((system) => (
                    <div key={system.label} className="space-y-1">
                      <label className="text-xs font-semibold text-[#1a4b7a] block">
                        {system.label}
                      </label>
                      <textarea
                        className="w-full p-2 border border-gray-300 rounded-md bg-gray-50 focus:ring-2 focus:ring-[#012e58] focus:border-[#012e58] transition duration-200 resize-none text-sm"
                        rows={2}
                        placeholder={system.placeholder}
                      ></textarea>
                    </div>
                  ))}
                </div>
              </div>

              {/* Local Examination Card */}
              <div className="bg-white p-4 rounded-lg border border-gray-200 transition-shadow hover:shadow-md">
                <SectionHeader icon={Stethoscope} title="Local Examination" />
                <div className="flex items-center justify-center h-32 border-2 border-dashed border-gray-300 rounded-lg bg-gradient-to-br from-gray-50 to-gray-100">
                  <div className="text-center space-y-1">
                    <Stethoscope className="w-8 h-8 text-gray-400 mx-auto" />
                    <p className="text-gray-500 font-medium text-sm">
                      Case-Specific Examination
                    </p>
                    <p className="text-xs text-gray-400">
                      Orthopedic module integration
                    </p>
                  </div>
                </div>
              </div>
            </div>
          </div>
        )}

        {activeTab === "prescriptions" && selectedPatient && (
          <div className="space-y-4">
            <PrescriptionModule
              selectedPatient={selectedPatient}
              consultation={consultation}
            />
          </div>
        )}

        {activeTab === "ai-assist" && selectedPatient && (
          <div className="space-y-4">
            <Ai consultation={consultation} selectedPatient={selectedPatient} />
          </div>
        )}

        {/* Action Footer */}
        <div className="flex items-center justify-between mt-4 pt-3 border-t border-gray-200">
          <div className="flex items-center space-x-3">
            <button className="group flex items-center px-4 py-2 border border-[#012e58] rounded-md text-[#012e58] bg-white hover:bg-[#012e58] hover:text-white focus:outline-none focus:ring-2 focus:ring-offset-2 focus:ring-[#012e58] transition-all duration-300 text-sm font-medium">
              <Save className="w-4 h-4 mr-1.5 transition-transform duration-300 group-hover:scale-110" />
              Save Draft
            </button>
<<<<<<< HEAD
            {activeTab === "assessment" && (
              <button
                onClick={() => setActiveTab("ai-assist")}
                className="group flex items-center px-4 py-2 border border-[#012e58] rounded-md  bg-[#012e58] hover:bg-[#012e58e3] text-white focus:outline-none focus:ring-2 focus:ring-offset-2 focus:ring-[#012e58] transition-all duration-300 text-sm font-medium"
              >
                <Bot className="w-4 h-4 mr-1.5 transition-transform duration-300 group-hover:scale-110" />
                AI Assist
              </button>
            )}
            {activeTab === "ai-assist" && (
              <button
                onClick={() => setActiveTab("prescriptions")}
                className="group flex items-center px-4 py-2 bg-[#012e58] text-white font-semibold rounded-md shadow-md hover:bg-[#1a4b7a] focus:outline-none focus:ring-2 focus:ring-offset-2 focus:ring-[#012e58] transition-all duration-300 text-sm"
              >
                <span>Prescription</span>
                <ChevronRight className="w-4 h-4 ml-1.5" />
              </button>
            )}
            {activeTab === "prescriptions" && (
              <button className="group flex items-center px-4 py-2 bg-[#012e58] text-white font-semibold rounded-md shadow-md hover:bg-[#1a4b7a] focus:outline-none focus:ring-2 focus:ring-offset-2 focus:ring-[#012e58] transition-all duration-300 text-sm">
                <span>Complete Consultation</span>
                <ChevronRight className="w-4 h-4 ml-1.5" />
              </button>
            )}
=======
            <button
              onClick={() => setActiveTab("ai-assist")}
              className="group flex items-center px-4 py-2 border border-[#012e58] rounded-md text-[#012e58] bg-white hover:bg-[#012e58] hover:text-white focus:outline-none focus:ring-2 focus:ring-offset-2 focus:ring-[#012e58] transition-all duration-300 text-sm font-medium"
            >
              <Bot className="w-4 h-4 mr-1.5 transition-transform duration-300 group-hover:scale-110" />
              AI Assist
            </button>
            {/* <button className="flex items-center space-x-1.5 px-5 py-2 bg-[#012e58] text-white font-semibold rounded-md shadow-md hover:bg-[#1a4b7a] focus:outline-none focus:ring-2 focus:ring-offset-2 focus:ring-[#012e58] transition-all duration-300 text-sm">
              <span>Complete Consultation</span>
              <ChevronRight className="w-4 h-4" />
            </button> */}
>>>>>>> 6b14a7ae
          </div>
        </div>
      </div>
      <AiSummaryModal
        isOpen={isSummaryModalOpen}
        onClose={() => setIsSummaryModalOpen(false)}
        summary={aiSummary}
        isLoading={isAiSummaryLoading}
      />
    </div>
  );
};

export default DoctorModule;<|MERGE_RESOLUTION|>--- conflicted
+++ resolved
@@ -1009,7 +1009,6 @@
               <Save className="w-4 h-4 mr-1.5 transition-transform duration-300 group-hover:scale-110" />
               Save Draft
             </button>
-<<<<<<< HEAD
             {activeTab === "assessment" && (
               <button
                 onClick={() => setActiveTab("ai-assist")}
@@ -1034,7 +1033,6 @@
                 <ChevronRight className="w-4 h-4 ml-1.5" />
               </button>
             )}
-=======
             <button
               onClick={() => setActiveTab("ai-assist")}
               className="group flex items-center px-4 py-2 border border-[#012e58] rounded-md text-[#012e58] bg-white hover:bg-[#012e58] hover:text-white focus:outline-none focus:ring-2 focus:ring-offset-2 focus:ring-[#012e58] transition-all duration-300 text-sm font-medium"
@@ -1046,7 +1044,6 @@
               <span>Complete Consultation</span>
               <ChevronRight className="w-4 h-4" />
             </button> */}
->>>>>>> 6b14a7ae
           </div>
         </div>
       </div>
